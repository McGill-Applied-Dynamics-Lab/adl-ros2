--- conflicted
+++ resolved
@@ -118,6 +118,7 @@
 USER $USERNAME
 
 RUN mkdir -p /home/ros/ros2_ws/src
+RUN mkdir -p /home/ros/ros2_ws/src
 
 #! Python deps
 # Upgrade pip
@@ -152,7 +153,6 @@
 WORKDIR /home/ros/ros2_ws
 
 # === FRANKA ROS2 ===
-<<<<<<< HEAD
 # Install and build franka_ros2 packages
 # RUN git clone https://github.com/frankarobotics/franka_ros2.git src/franka_ros2 \
 #     && cd src/franka_ros2 \
@@ -172,39 +172,3 @@
 
 # ENTRYPOINT ["/usr/local/bin/entrypoint.sh"]
 # CMD ["/bin/bash"]
-=======
-# Skipping Franka ROS2 installation due to build issues
-# Uncomment and modify the section below if you need Franka packages
-# Install additional dependencies that might be missing
-USER root
-RUN apt-get update && \
-    DEBIAN_FRONTEND=noninteractive apt-get install -y --no-install-recommends \
-    libeigen3-dev \
-    libxml2-dev \
-    libxmlrpc-c++8-dev \
-    libssl-dev \
-    && rm -rf /var/lib/apt/lists/*
-
-USER $USERNAME
-RUN git clone https://github.com/frankarobotics/franka_ros2.git src/franka_ros2 \
-    && cd src/franka_ros2 \
-    && git checkout v2.0.2 \
-    && cd /home/ros/ros2_ws \
-    && source /opt/ros/${ROS_DISTRO}/setup.bash \
-    && sudo apt-get update \
-    && vcs import src < src/franka_ros2/franka.repos --recursive --skip-existing \
-    && rosdep update \
-    && rosdep install --from-paths src --ignore-src --rosdistro $ROS_DISTRO -y \
-    && colcon build --symlink-install --cmake-args -DCMAKE_BUILD_TYPE=Release --packages-skip franka_semantic_components \
-    && touch src/franka_ros2/COLCON_IGNORE src/libfranka/COLCON_IGNORE src/franka_description/COLCON_IGNORE
-
-# Create an entrypoint script for initialization
-COPY .devcontainer/entrypoint.sh /entrypoint.sh
-USER root
-RUN chmod +x /entrypoint.sh
-USER $USERNAME
-
-# Set the entrypoint
-# ENTRYPOINT ["/entrypoint.sh"]
-CMD ["/bin/bash"]
->>>>>>> 06836559
