--- conflicted
+++ resolved
@@ -49,55 +49,45 @@
 
   devices:
     - "/dev/ttyACM0:/dev/ttyACM0"
-<<<<<<< HEAD
   # deploy:
   #   resources:
   #     reservations:
   #       devices:
   #         - capabilities: [ gpu ]
-=======
-
-# deploy:
-#   resources:
-#     reservations:
-#       devices:
-#         - capabilities: [ gpu ]
->>>>>>> 06836559
 
 services:
   devcontainer:
     <<: *base
-<<<<<<< HEAD
     container_name: adl_ros2
   # docs:
   #   <<: *base
   #   container_name: adl_ros2_docs
-=======
-    container_name: adg_ros2
-  # docs:
-  #   <<: *base
-  #   container_name: adg_ros2_docs
->>>>>>> 06836559
 
+  #   command: >
+  #     mkdocs serve
   #   command: >
   #     mkdocs serve
 
   #   ports:
   #     - "8000:8000"
+  #   ports:
+  #     - "8000:8000"
 
+  #   depends_on:
+  #     - devcontainer
   #   depends_on:
   #     - devcontainer
 
   # foxglove:
   #   <<: *base
-<<<<<<< HEAD
   #   container_name: adl_ros2_foxglove
-=======
-  #   container_name: adg_ros2_foxglove
->>>>>>> 06836559
 
+  #   command: >
+  #     ros2 launch foxglove_bridge foxglove_bridge_launch.xml
   #   command: >
   #     ros2 launch foxglove_bridge foxglove_bridge_launch.xml
 
   #   depends_on:
+  #     - devcontainer
+  #   depends_on:
   #     - devcontainer