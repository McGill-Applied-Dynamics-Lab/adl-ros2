--- conflicted
+++ resolved
@@ -178,7 +178,7 @@
 
         return f_ext_estimated
 
-    def _compute_model_matrices(self, q, dq):
+    def _update_model(self, q, dq):
         """Compute the model matrices M, c, tau, Ai, Ai_dot, and Ai_dot_q_dot.
         Args:
             q: Joint positions (n,)
@@ -190,7 +190,7 @@
             Ai: Interaction Jacobian (1 x n)
             Ai_dot: Derivative of interaction Jacobian (1 x n)
             Ai_dot_q_dot: Ai_dot @ dq (1,)
-            f_ext_estimated: Estimated external forces (6,)
+            fa: Applied forces (n,)
         """
         # Update Pinocchio data with current joint state
         pin.forwardKinematics(self._robot_model, self._robot_data, q, dq)
@@ -223,18 +223,10 @@
         # Return computed matrices
         self.Ai_dot_q_dot = self.Ai_dot @ dq
 
-<<<<<<< HEAD
         # Applied forces
         # TODO: Compute applied forces
+        # self.f_ext_estimated = self._compute_contact_forces(q, dq)
         self.fa = np.zeros_like(q)
-
-        return self.M, self.c, self.tau, self.Ai, self.Ai_dot, self.Ai_dot_q_dot, self.fa
-=======
-        # Compute contact forces
-        self.f_ext_estimated = self._compute_contact_forces(q, dq)
-
-        return self.M, self.c, self.tau, self.Ai, self.Ai_dot, self.Ai_dot_q_dot, self.f_ext_estimated
->>>>>>> 0731ca3d
 
     def _compute_and_publish_model(self):
         if not self._model_loaded or self._last_q is None or self._last_dq is None:
@@ -242,19 +234,14 @@
 
         q = self._last_q
         dq = self._last_dq
-<<<<<<< HEAD
-        M, c, tau, Ai, Ai_dot, Ai_dot_q_dot, fa = self._compute_model_matrices(q, dq)
-
-        msg = self._build_model_message(M, c, tau, Ai, Ai_dot_q_dot, fa)
-=======
-        M, c, tau, Ai, Ai_dot, Ai_dot_q_dot, f_ext_estimated = self._compute_model_matrices(q, dq)
-
-        msg = self._build_model_message(M, c, tau, Ai, Ai_dot_q_dot, f_ext_estimated)
->>>>>>> 0731ca3d
+
+        self._update_model(q, dq)
+
+        msg = self._build_model_message(self.M, self.c, self.tau, self.Ai, self.Ai_dot_q_dot, self.fa)
         self._model_pub.publish(msg)
         self.get_logger().info("Published FrankaModel message to fr3_model topic")
 
-    def _build_model_message(self, M, c, tau, Ai, Ai_dot_q_dot, f_ext_estimated):
+    def _build_model_message(self, M, c, tau, Ai, Ai_dot_q_dot, fa):
         """Build a FrankaModel message from the computed model matrices.
 
         Args:
@@ -263,7 +250,7 @@
             tau: Torque vector (n,)
             Ai: Analytical Jacobian matrix (1 x n)
             Ai_dot_q_dot: Ai_dot @ dq (1,)
-            f_ext_estimated: Estimated external forces (6,)
+            fa: Applied forces (n,)
 
         Returns:
             FrankaModel: The constructed message with all matrix data
@@ -280,14 +267,15 @@
         msg.tau = tau.tolist()
         msg.ai = Ai.flatten().tolist()
         msg.ai_dot_q_dot = Ai_dot_q_dot.flatten().tolist()
-        msg.applied_forces = self.fa.tolist()
-
-        # Add force estimation data
-        msg.f_ext_estimated = f_ext_estimated.tolist()
-        if self.f_ext_robot is not None:
-            msg.f_ext_robot = self.f_ext_robot.tolist()
-        else:
-            msg.f_ext_robot = [0.0] * 6  # Default to zeros if not available
+
+        msg.fa = self.fa.tolist()
+
+        # # Add force estimation data
+        # msg.f_ext_estimated = f_ext_estimated.tolist()
+        # if self.f_ext_robot is not None:
+        #     msg.f_ext_robot = self.f_ext_robot.tolist()
+        # else:
+        #     msg.f_ext_robot = [0.0] * 6  # Default to zeros if not available
 
         return msg
 
