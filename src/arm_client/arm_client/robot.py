--- conflicted
+++ resolved
@@ -154,21 +154,13 @@
 
         # Task space states
         self._current_pose = None
-<<<<<<< HEAD
-        self._target_pose = None
-        self._target_wrench = None
-        self._current_wrench = None  # added current wrench
-=======
         self._current_twist = None
-        self._current_joint = None
-        self._current_joint_velocity = None
-        self._current_joint_torque = None
 
         self._target_pose = None
         self._target_joint = None
         self._target_wrench = None
         self._target_twist = None
->>>>>>> 06836559
+        self._current_wrench = None  # added current wrench
 
         self._callback_monitor = CallbackMonitor(
             node=self.node,
@@ -306,37 +298,7 @@
         return self._q_current.copy()
 
     @property
-<<<<<<< HEAD
     def q_target(self) -> NDArray:
-=======
-    def dq(self) -> NDArray:
-        """Get the current joint velocities of the robot.
-
-        Returns:
-            numpy.ndarray: Copy of current joint velocities, or None if not available.
-        """
-        if self._current_joint_velocity is None:
-            raise RuntimeError(
-                "The robot has not received any joint velocities yet. Run wait_until_ready() before running anything else."
-            )
-        return self._current_joint_velocity.copy()
-
-    @property
-    def tau(self) -> NDArray:
-        """Get the current joint torques of the robot.
-
-        Returns:
-            numpy.ndarray: Copy of current joint torques, or None if not available.
-        """
-        if self._current_joint_torque is None:
-            raise RuntimeError(
-                "The robot has not received any joint torques yet. Run wait_until_ready() before running anything else."
-            )
-        return self._current_joint_torque.copy()
-
-    @property
-    def target_joint(self) -> NDArray:
->>>>>>> 06836559
         """Get the target joint values of the robot.
 
         Returns:
@@ -596,36 +558,17 @@
         Args:
             msg (JointState): ROS message containing joint states.
         """
-<<<<<<< HEAD
         if self._q_current is None:
             self._q_current = np.zeros(self.nq)
             self._dq_current = np.zeros(self.nq)
             self._tau_current = np.zeros(self.nq)
-=======
-        if self._current_joint is None:
-            self._current_joint = np.zeros(self.nq)
-            self._current_joint_velocity = np.zeros(self.nq)
-            self._current_joint_torque = np.zeros(self.nq)
->>>>>>> 06836559
 
         # self.node.get_logger().info(f"Current joint state: {msg.name} {msg.position}", throttle_duration_sec=1.0)
         for joint_name, joint_position, joint_velocity, joint_torque in zip(
             msg.name, msg.position, msg.velocity, msg.effort
         ):
-<<<<<<< HEAD
             if joint_name not in self.config.joint_names:
                 continue
-=======
-            if joint_name.removeprefix(self._prefix) not in self.config.joint_names:
-                continue
-            self._current_joint[self.config.joint_names.index(joint_name.removeprefix(self._prefix))] = joint_position
-            self._current_joint_velocity[self.config.joint_names.index(joint_name.removeprefix(self._prefix))] = (
-                joint_velocity
-            )
-            self._current_joint_torque[self.config.joint_names.index(joint_name.removeprefix(self._prefix))] = (
-                joint_torque
-            )
->>>>>>> 06836559
 
             jnt_idx = self.config.joint_names.index(joint_name)
             self._q_current[jnt_idx] = joint_position
